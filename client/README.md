# Fusion Client Library

The Fusion client library. Built to interact with the [Fusion Server](/server) websocket API. Provides all the tooling to build a fully-functional and reactive front-end web application.

## Building

You first need to install dependencies and then you may build the client library using the build script.

1. `npm install`
2. `./build.js [--watch]`

## Running tests

* Open `test/test.html` in your browser after getting setup and while you also have Fusion server with the `--unsecure` flag running on `localhost`.

## Docs

### Getting Started

While you could build and import this library, you wouldn't have any place to connect to! Once you have the [Fusion Server](/server) running, the Fusion client library is hosted by the server as seen in the getting started example below.

<<<<<<< HEAD
First you need to ensure that you have included the `fusion.js` client library in your HTML.
=======
Note: that you'll want to have `http` instead of `https` if you started Fusion Server with `--insecure`. By default Fusion Server hosts the `fusion.js` client library on it's host on port 8181.
>>>>>>> 1707eb12

```html
...
<head>
<script src="//localhost:8181/fusion.js"></script>
</head>
...
```

Then wherever you want to use Project Fusion you will need to `require` the Fusion client library and then connect to your running instance of Fusion Server.

<<<<<<< HEAD
**Note:** if you started Fusion Server with `--unsecure`, you'll need to [add the unsecure flag](#fusion).
=======
Note: if you started Fusion Server with `--insecure`, you'll need to follow the commented out example.
>>>>>>> 1707eb12

```javascript
const Fusion = require("Fusion");
const fusion = new Fusion("localhost:8181");
```

From here you can start to interact with RethinkDB collections through the Fusion collection. Having `--dev` mode enabled on the Fusion Server creates collections and indexes automatically so you can get your application setup with as little hassle as possible.

```javascript
const chat = fusion("messages");
```

Now, `chat` is a Fusion collection of documents. You can perform a variety of operations on this collection to filter them down to the ones you need. Let's pretend we are building a simple chat application where the messages are displayed in ascending order. Here are some basic functions that would allow you to build such an app.

```javascript

let chats = [];

// Retrieve all messages from the server
const retrieveMessages = () => {
  chat.order("datetime")value()
  // Retrieval successful, update our model
  .then((result) => {
    chats = chats.concat(result);
  })
  // Error occurred
  .catch((error) => {
    console.log(error);
  });
}

// Retrieve an single item by id
const retrieveMessage = (id) => {
  chat.find(id).value()
    // Retrieval successful
    .then((result) => {
      chats.push(result);
    })
    // Error occurred
    .catch((error) => {
      console.log(error);
    });
}

// Store new item
const storeMessage = (message) => {
   chat.store(message)
    // Returns id of saved objects
    .then((result) => console.log(result))
    // Returns server error message
    .catch((error) => console.log(error));
}

// Replace item that has equal `id` field
//  or insert if it doesn't exist.
const updateMessage = (message) => {
  chat.replace(message);
}

// Remove item from collection
const deleteMessage = (message) =>{
  chat.remove(message);
}
```

And lastly, the `.subscribe(...)` method exposes all the changefeeds awesomeness you could want from RethinkDB. Using just `chat.subscribe`, any events on any of the documents in the collection will be pushed to you where you can specify functions to handle these changes. You can also `.subscribe` to changes on a query or a single document.

**Note:** By default, upon connecting to a changefeed you will receive all the results of that query through the `onAdded` function.

```javascript
let chats = [];

chats.subscribe({
  // Initially returns all results from query
  onAdded: (newMessage) => {
    chats.push(newMessage);
  },

  // Triggers on document modifications, receive old version and new version of document
  onChanged: (newMessage, oldMessage) => {  
    chats = chats.map((message) => {
      if (message.id === newMessage.id){
        return newMessage;
      } else {
        return message;
      }
    });
  },

  // Triggers when item is deleted
  onRemoved: (deletedMessage) => {
    chats = chats.map((message) => {
      if (message.id !== deletedMessage.id){
          return message
      }
    });  
  },

  // When error occurs on server
  onError: (error) => console.log(error),

  // Triggers when client successfully connects to server
  onConnected: () => console.log("Connected to Fusion Server"),

  // Triggers when disconnected from server
  onDisconnected: () => console.log("Disconnected from Fusion Server")
})
```

### API

#### Fusion

Object which initializes the connection to a Fusion Server.

If Fusion server has been started with `--unsecure` then you will need to connect unsecurely by passing `{secure: false}` as a second parameter.

###### Example

```javascript
const Fusion = require("fusion");
const fusion = new Fusion("localhost:8181");

const unsecure_fusion = new Fusion("localhost:8181", { unsecure: true});
```

#### Collection

Object which represents a collection of documents on which queries can be performed.

###### Example
```javascript
// Setup connection the Fusion server
const Fusion = require("fusion");
const fusion = new Fusion("localhost:8181");

// Create fusion collection
const messages = fusion("messages");
```

##### above(*limit integer* || *{key: value}*, *closed string*)

The `.above` method can be chained onto all methods with the exception of `.find` and `.limit` and restricts the range of results returned.

The first parameter if an integer will limit based on `id` and if an object is provided the limit will be on the key provided and its value.

The second parameter allows only either "closed" or "open" as arguments for inclusive or exclusive behavior for the limit value.

###### Example

```javascript

chat.store([{
  id: 1,
  text: "Top o' the morning to ya! 🇮🇪",
  author: "kittybot"
}, {
  id: 2,
  text: "Howdy! 🇺🇸",
  author: "grey"
}, {
  id: 3,
  text: "Bonjour 🇫🇷",
  author: "coffeemug"
}, {
  id: 4,
  text: "Gutentag 🇩🇪",
  author: "deontologician"
}, {
  id: 5,
  text: "G'day 🇦🇺",
  author: "dalanmiller"
}]);

// Returns docs with id 4 and 5
chat.messages.order("id").above(3);

// Returns docs with id 3, 4, and 5
chat.messages.order("id").above(3, "closed");

// Returns the documents with ids 1, 2, 4, and 5 (alphabetical)
chat.messages.order("id").above({author: "d"});
```

##### below([limit integer || {key: value}], closed string)

The `.below` method can only be chained onto an `.order(...)` method and limits the range of results returned.

The first parameter if an integer will limit based on `id` and if an object is provided the limit will be on the key provided and its value.

The second parameter allows only either "closed" or "open" as arguments for inclusive or exclusive behavior for the limit value.

###### Example

```javascript

chat.store([{
  id: 1,
  text: "Top o' the morning to ya! 🇮🇪",
  author: "kittybot"
}, {
  id: 2,
  text: "Howdy! 🇺🇸",
  author: "grey"
}, {
  id: 3,
  text: "Bonjour 🇫🇷",
  author: "coffeemug"
}, {
  id: 4,
  text: "Gutentag 🇩🇪",
  author: "deontologician"
}, {
  id: 5,
  text: "G'day 🇦🇺",
  author: "dalanmiller"
}]);

// Returns docs with id 1 and 2
chat.messages.order("id").below(3);

// Returns docs with id 1, 2, and 3
chat.messages.order("id").below(3, "closed");

// Returns the document with id 3 (alphabetical)
chat.messages.order("id").below({author: "d"});
```

##### find(*object*)

Retrieve a single object from the Fusion collection.

###### Example

```javascript
// Using id, both are equivalent
chats.find(1)
chats.find({id:1})

// Using another field
chats.find({name: "dalan"})
```

##### findAll(*object* [, *object*])

Retrieve multiple objects from the Fusion collection. Returns `[]` if queried documents do not exist.

###### Example

```javascript
chats.findAll({id: 1}, {id: 2});

chats.findAll({name: "dalan"}, {id: 3});
```

##### limit(*num integer*)

Limit the output of a query to the provided number of documents. If the result of the query prior to `.limit(...)` is fewer than the value passed to `.limit` then the results returned will be limited to that amount.

If using `.limit(...)` it must be the final method in your query.

##### Example

```javascript

chats.limit(5);

chats.findAll({author: "dalan"}).limit(5);

chats.order("datetime", "descending").limit(5);
```

##### order(*string* [, *direction*="ascending"])

Order the results of the query by the given field string. The second parameter is also a string that determines order direction. Default is ascending ⏫.

###### Example

```javascript
chats.order("id");

// Equal result
chats.order("name");
chats.order("name", "ascending");

chats.order("age", "descending");
```

##### remove(*id string* || *{id: integer}*)

Remove a single document from the collection. Takes an `id` representing the `id` of the document to remove or an object that has an `id` key.

###### Example

```javascript

// Equal results
chat.remove(1);
chat.remove({id:1})

```
##### removeAll(*[id integer [, id integer]]* || *{id: integer [,{id: integer}]}*)

Remove multiple documents from the collection via an array of `id` integers or an array of objects that have an `id` key.

###### Example

```javascript

// Equal results
chat.removeAll([1, 2, 3]);
chat.removeAll([{id: 1}, {id: 2}, {id: 3}]);
```

##### replace(*{}*)

The `replace` command replaces documents already in the database. An error will occur if the document does not exist.

###### Example

```javascript

// Will result in error
chat.replace({
  id: 1,
  text: "Oh, hello"
});

// Store a document
chat.store({
  id: 1,
  text: "Howdy!"
});

// Replace will be successful
chat.replace({
  id: 1,
  text: "Oh, hello!"
});
```

##### upsert(*{}* || *{} [,{}]*)

The `upsert` method allows storing multiple documents in one call. If any of them exist, the existing version of the document will be updated with the new version supplied to the method.

###### Example

```javascript

chat.store({
  id:1,
  text: "Hi 😁"
});

chat.upsert([{
  id: 1,
  text: "Howdy 😅"
}, {
  id: 2,
  text: "Hello there!"
}, {
  id: 3,
  text: "How have you been?"
}]);

chat.find(1).value().then((message) => {

  // Returns "Howdy 😅"
  console.log(message.text);
});

```

##### subscribe([*{callback map}*])

Subscription method which returns a subscription object where one can define functions for the appropriate callbacks.

###### Example

```javascript
chat.subscribe()

chat.onAdded = (newMessage) => {
  console.log(newMessage);
}

// OR

chat.subscribe({
  onAdded: (newMessage) => {},
  onChanged: (change) => {
    // Change has both `new_val` and `old_val` keys
    console.log(change.new_val);
    console.log(change.old_val);
  },
  onRemoved: (deletedMessage) =>  {},
  onError: (error) => {},
  onConnected: () => {},
  onDisconnected: () => {}
});

```

##### value()

Finishes a query and results in a Promise.

##### Example

```javascript

// Returns the entire contents of the collection
chat.value().then((result) => {
  // Array of all documents in the collection
  console.log(result)
})

```<|MERGE_RESOLUTION|>--- conflicted
+++ resolved
@@ -11,7 +11,7 @@
 
 ## Running tests
 
-* Open `test/test.html` in your browser after getting setup and while you also have Fusion server with the `--unsecure` flag running on `localhost`.
+* Open `test/test.html` in your browser after getting setup and while you also have Fusion server with the `--insecure` flag running on `localhost`.
 
 ## Docs
 
@@ -19,11 +19,8 @@
 
 While you could build and import this library, you wouldn't have any place to connect to! Once you have the [Fusion Server](/server) running, the Fusion client library is hosted by the server as seen in the getting started example below.
 
-<<<<<<< HEAD
 First you need to ensure that you have included the `fusion.js` client library in your HTML.
-=======
-Note: that you'll want to have `http` instead of `https` if you started Fusion Server with `--insecure`. By default Fusion Server hosts the `fusion.js` client library on it's host on port 8181.
->>>>>>> 1707eb12
+**Note**: that you'll want to have `http` instead of `https` if you started Fusion Server with `--insecure`. By default Fusion Server hosts the `fusion.js` client library on it's host on port 8181.
 
 ```html
 ...
@@ -35,11 +32,7 @@
 
 Then wherever you want to use Project Fusion you will need to `require` the Fusion client library and then connect to your running instance of Fusion Server.
 
-<<<<<<< HEAD
-**Note:** if you started Fusion Server with `--unsecure`, you'll need to [add the unsecure flag](#fusion).
-=======
-Note: if you started Fusion Server with `--insecure`, you'll need to follow the commented out example.
->>>>>>> 1707eb12
+**Note:** if you started Fusion Server with `--insecure`, you'll need to [add the insecure flag](#fusion).
 
 ```javascript
 const Fusion = require("Fusion");
