--- conflicted
+++ resolved
@@ -85,13 +85,8 @@
   ))
 
   // Let's make sure initial vals works correctly
-<<<<<<< HEAD
   it('properly handles initial values', assertCompletes(() =>
-    data.store({ id: 1, a: 1 })::concat(
-=======
-  it(`properly handles initial values`, assertCompletes(() =>
-    data.store([ { id: 1, a: 1 }, { id: 2, b: 1 } ]).concat(
->>>>>>> 37ee2a73
+    data.store([ { id: 1, a: 1 }, { id: 2, b: 1 } ])::concat(
       observableInterleave({
         query: data.findAll(1, 2).watch(),
         operations: [
