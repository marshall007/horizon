import { Observable } from 'rxjs/Observable'
import { empty } from 'rxjs/observable/empty'
import { toArray } from 'rxjs/operator/toArray'
import { _do as tap } from 'rxjs/operator/do'
import { mergeMap } from 'rxjs/operator/mergeMap'
import { mergeMapTo } from 'rxjs/operator/mergeMapTo'
import { take } from 'rxjs/operator/take'
import { ignoreElements } from 'rxjs/operator/ignoreElements'

export function removeAllDataObs(collection) {
  // Read all elements from the collection
  return collection.fetch() // all documents in the collection
    ::tap()
    ::mergeMap(docs => collection.removeAll(docs))
    ::mergeMapTo(collection.fetch())
    ::tap(remaining => assert.deepEqual([], remaining))
}

export function removeAllData(collection, done) {
  removeAllDataObs(collection).subscribe(doneObserver(done))
}

// Used to subscribe to observables and call done appropriately
function doneObserver(done) {
  return {
    next() {},
    error(err = new Error()) { done(err) },
    complete() { done() },
  }
}

// Used to subscribe to observables when an error is expected
function doneErrorObserver(done, regex) {
  return {
    next() {},
    error(err) {
      this.finished = true;
      if (regex && regex.test(err.message)) {
        done()
      } else {
        done(err)
      }
    },
    complete() {
      if (!this.finished) {
        done(new Error('Unexpectedly completed'))
      }
    },
  }
}

// Used to check for stuff that should throw an exception, rather than
// erroring the observable stream
export function assertThrows(message, callback) {
  const f = done => {
    try {
      callback()
      done(new Error("Didn't throw an exception"))
    } catch (err) {
      if (err.message === message) {
        done()
      } else {
        done(new Error(`Threw the wrong exception. ` +
                       `Expected "${message}", got "${err.message}"`))
      }
    }
  }
  f.toString = () => `assertThrows(\n'${message}',\n  ${callback}\n)`
  return f
}

export function assertCompletes(observable) {
  const f = done => observable().subscribe(doneObserver(done))
  f.toString = () => `assertCompletes(\n(${observable}\n)`
  return f
}

<<<<<<< HEAD
window.assertErrors = function assertErrors(observable, regex) {
  const f = done => observable().subscribe(doneErrorObserver(done, regex))
=======
export function assertErrors(observable) {
  const f = done => observable().subscribe(doneErrorObserver(done))
>>>>>>> e893b052
  f.toString = () => observable.toString()
  return f
}

// Useful for asynchronously interleaving server actions with a
// changefeed and testing the changes are as expected.
//
// Takes a sequence of actions and a changefeed query. Executes the
// next action every time a value comes in over the feed. Asserts that
// the expected values are returned from the final observable. The
// changefeed is automatically limited to the length of the expected
// array. Accepts a `debug` argument that receives every element in
// the changefeed
export function observableInterleave(options) {
  const query = options.query
  const operations = options.operations
  const expected = options.expected
  const equality = options.equality || compareWithoutVersion
  const debug = options.debug || (() => {})
  const values = []
  return query
    ::take(expected.length)
    ::tap(debug)
    ::mergeMap((val, i) => {
      values.push(val)
      if (i < operations.length) {
        return operations[i]::ignoreElements()
      } else {
        return Observable::empty()
      }
    })
    ::tap({ complete() { equality(expected, values) } })
}

const withoutVersion = function withoutVersion(value) {
  if (Array.isArray(value)) {
    const modified = [ ]
    for (const item of value) {
      modified.push(withoutVersion(item))
    }
    return modified
  } else if (typeof value === 'object') {
    const modified = Object.assign({ }, value)
    delete modified['$hz_v$']
    return modified
  } else {
    return value
  }
}

// Compare write results - ignoring the new version field ($hz_v$)
window.compareWithoutVersion = function compareWithoutVersion(actual, expected, message) {
  return assert.deepEqual(withoutVersion(actual),
                          withoutVersion(expected),
                          message)
}

window.compareSetsWithoutVersion = function compareSetsWithoutVersion(actual, expected, message) {
  return assert.sameDeepMembers(withoutVersion(actual),
                                withoutVersion(expected),
                                message)
}<|MERGE_RESOLUTION|>--- conflicted
+++ resolved
@@ -75,13 +75,8 @@
   return f
 }
 
-<<<<<<< HEAD
-window.assertErrors = function assertErrors(observable, regex) {
+export function assertErrors(observable, regex) {
   const f = done => observable().subscribe(doneErrorObserver(done, regex))
-=======
-export function assertErrors(observable) {
-  const f = done => observable().subscribe(doneErrorObserver(done))
->>>>>>> e893b052
   f.toString = () => observable.toString()
   return f
 }
