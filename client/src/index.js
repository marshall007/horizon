--- conflicted
+++ resolved
@@ -1,10 +1,3 @@
-<<<<<<< HEAD
-const Rx = require('rx')
-const { Collection } = require('./ast')
-const HorizonSocket = require('./socket')
-const { log, logError, enableLogging } = require('./logging')
-const { authEndpoint, TokenStorage, clearAuthTokens } = require('./auth')
-=======
 const { Observable } = require('rxjs');
 // TODO: size reduction
 // const { Observable } = require('rxjs/Observable');
@@ -25,10 +18,7 @@
 const { Collection } = require('./ast.js')
 const HorizonSocket = require('./socket.js')
 const { log, logError, enableLogging } = require('./logging.js')
-const { subscribeOrObservable } = require('./utility.js')
-
-module.exports = Horizon
->>>>>>> 1ed5060c
+const { authEndpoint, TokenStorage, clearAuthTokens } = require('./auth')
 
 const defaultHost = window && window.location &&
         `${window.location.host}` || 'localhost:8181'
