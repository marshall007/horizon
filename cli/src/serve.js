'use strict';

const horizon_server = require('@horizon/server');
const interrupt = require('./utils/interrupt');

const fs = require('fs');
const http = require('http');
const https = require('https');
const logger = horizon_server.logger;
const path = require('path');
const toml = require('toml');
const url = require('url');
const extend = require('util')._extend;

const start_rdb_server = require('./utils/start_rdb_server');

const addArguments = (parser) => {
  parser.addArgument([ 'project' ],
    { type: 'string', nargs: '?',
      help: 'Change to this directory before serving' });

  parser.addArgument([ '--bind', '-b' ],
    { type: 'string', action: 'append', metavar: 'HOST',
      help: 'Local hostname to serve horizon on (repeatable).' });

  parser.addArgument([ '--port', '-p' ],
    { type: 'int', metavar: 'PORT',
      help: 'Local port to serve horizon on.' });

  parser.addArgument([ '--connect', '-c' ],
    { type: 'string', metavar: 'HOST:PORT',
      help: 'Host and port of the RethinkDB server to connect to.' });

  parser.addArgument([ '--key-file' ],
    { type: 'string', metavar: 'PATH',
      help: 'Path to the key file to use, defaults to "./key.pem".' });

  parser.addArgument([ '--cert-file' ],
    { type: 'string', metavar: 'PATH',
      help: 'Path to the cert file to use, defaults to "./cert.pem".' });

  parser.addArgument([ '--token-secret' ],
    { type: 'string', metavar: 'SECRET',
      help: 'Key for signing jwts. Default is random on each run' });

  parser.addArgument([ '--allow-unauthenticated' ],
    { action: 'storeTrue',
      help: 'Whether to allow unauthenticated Horizon connections.' });

  parser.addArgument([ '--allow-anonymous' ],
    { action: 'storeTrue',
      help: 'Whether to allow anonymous Horizon connections.' });

  parser.addArgument([ '--debug' ],
    { action: 'storeTrue',
      help: 'Enable debug logging.' });

  parser.addArgument([ '--insecure' ],
    { action: 'storeTrue',
      help: 'Serve insecure websockets, ignore --key-file and ' +
      '--cert-file.' });

  parser.addArgument([ '--start-rethinkdb' ],
    { action: 'storeTrue',
      help: 'Start up a RethinkDB server in the current directory' });

  parser.addArgument([ '--auto-create-table' ],
    { action: 'storeTrue',
      help: 'Create tables used by requests if they do not exist.' });

  parser.addArgument([ '--auto-create-index' ],
    { action: 'storeTrue',
      help: 'Create indexes used by requests if they do not exist.' });

  parser.addArgument([ '--serve-static' ],
    { type: 'string',
      nargs: '?',
      metavar: 'PATH',
      help: 'Serve static files from a directory, defaults to "./dist".' });

  parser.addArgument([ '--dev' ],
    { action: 'storeTrue',
      help: 'Runs the server in development mode, this sets ' +
      '--insecure, ' +
      '--auto-create-table, ' +
      '--start-rethinkdb, ' +
      '--serve-static, ' +
      'and --auto-create-index.' });

  parser.addArgument([ '--config' ],
    { type: 'string', metavar: 'PATH',
      help: 'Path to the config file to use, defaults to ".hz/config.toml".' });

  parser.addArgument([ '--auth' ],
    { type: 'string', action: 'append', metavar: 'PROVIDER,ID,SECRET', defaultValue: [ ],
      help: 'Auth provider and options comma-separated, e.g. "facebook,<id>,<secret>".' });

  parser.addArgument([ '--auth-redirect' ],
    { type: 'string', metavar: 'URL',
      help: 'The URL to redirect to upon completed authentication, defaults to "/".' });
};

const default_config_file = './.hz/config.toml';

const make_default_config = () => ({
  config: default_config_file,
  debug: false,
  project: null,

  bind: [ 'localhost' ],
  port: 8181,

  start_rethinkdb: false,
  serve_static: null,

  insecure: false,
  key_file: './key.pem',
  cert_file: './cert.pem',

  auto_create_table: false,
  auto_create_index: false,

  rdb_host: 'localhost',
  rdb_port: 28015,

  token_secret: null,
  allow_anonymous: false,
  allow_unauthenticated: false,
  auth_redirect: '/',

  auth: { },
});

const default_config = make_default_config();


// Simple file server. 404s if file not found, 500 if file error,
// otherwise serve it with a mime-type suggested by its file extension.
const serve_file = (file_path, res) => {
  fs.access(file_path, fs.R_OK | fs.F_OK, (exists) => {
    if (exists) {
      res.writeHead(404, { 'Content-Type': 'text/plain' });
      res.end(`File "${file_path}" not found\n`);
    } else {
      fs.lstat(file_path, (err, stats) => {
        if (err) {
          res.writeHead(500, { 'Content-Type': 'text/plain' });
          res.end(`${err}\n`);
        } else if (stats.isFile()) {
          fs.readFile(file_path, 'binary', (err, file) => {
            if (err) {
              res.writeHead(500, { 'Content-Type': 'text/plain' });
              res.end(`${err}\n`);
            } else {
              if (file_path.endsWith('.js')) {
                res.writeHead(200, {
                  'Content-Type': 'application/javascript' });
              } else if (file_path.endsWith('.html')) {
                res.writeHead(200, { 'Content-Type': 'text/html' });
              } else {
                res.writeHead(200);
              }
              res.end(file, 'binary');
            }
          });
        } else if (stats.isDirectory()) {
          serve_file(path.join(file_path, 'index.html'), res);
        }
      });
    }
  });
};

const fileServer = (distDir) => (req, res) => {
  const req_path = url.parse(req.url).pathname;
  // Serve client files directly
  if (req_path === '/' || req_path === '') {
    serve_file(path.join(distDir, 'index.html'), res);
  } else if (!req_path.match(/\/horizon\/.*$/)) {
    // All other static files come from the dist directory
    serve_file(path.join(distDir, req_path), res);
  }
  // Fall through otherwise. Should be handled by horizon server
};

const initialize_servers = (ctor, opts) => {
  const servers = new Set();
  let numReady = 0;
  return new Promise((resolve) => {
    opts.bind.forEach((host) => {
      const srv = ctor().listen(opts.port, host);
      servers.add(srv);
      if (opts.serve_static) {
        logger.info(`Serving static files from ${opts.serve_static}`);
        srv.on('request', fileServer(opts.serve_static));
      }
      srv.on('listening', () => {
        logger.info(`Listening on ${srv.address().address}:` +
                    `${srv.address().port}.`);
        if (++numReady === servers.size) {
          resolve(servers);
        }
      });
      srv.on('error', (err) => {
        logger.error(
          `HTTP${opts.insecure ? '' : 'S'} server: ${err}`);
        process.exit(1);
      });
    });
  });
};

const createInsecureServers = (opts) => {
  logger.warn('Creating insecure HTTP server.');
  return initialize_servers(() => new http.Server(), opts);
};

const readCertFile = (file) => {
  try {
    return fs.readFileSync(path.resolve(file));
  } catch (err) {
    throw new Error(
      `Could not access file "${file}" for running HTTPS server: ${err}`);
  }
};

const createSecureServers = (opts) => {
  const key = readCertFile(opts.key_file);
  const cert = readCertFile(opts.cert_file);
  return initialize_servers(() => new https.Server({ key, cert }), opts);
};

const parse_connect = (connect, config) => {
  const host_port = connect.split(':');
  if (host_port.length === 1) {
    config.rdb_host = host_port[0];
  } else if (host_port.length === 2) {
    config.rdb_host = host_port[0];
    config.rdb_port = parseInt(host_port[1]);
    if (isNaN(config.rdb_port) || config.rdb_port < 0 || config.rdb_port > 65535) {
      throw new Error(`Invalid port: "${host_port[1]}".`);
    }
  } else {
    throw new Error(`Expected --connect HOST:PORT, but found "${connect}".`);
  }
};

const read_config_from_file = (config_file) => {
  const config = { auth: { } };

  let file_data;
  if (config_file) {
    // Use specified config file - error if it doesn't exist
    file_data = fs.readFileSync(config_file);
  } else {
    // Try default config file - ignore if anything goes wrong
    try {
      file_data = fs.readFileSync(default_config_file);
    } catch (err) {
      return config;
    }
  }

  const file_config = toml.parse(file_data);
  for (const field in file_config) {
    if (field === 'connect') {
      parse_connect(file_config.connect, config);
    } else if (default_config[field] !== undefined) {
      config[field] = file_config[field];
    } else {
      throw new Error(`Unknown config parameter: "${field}".`);
    }
  }

  return config;
};

const env_regex = /^HZ_([A-Z]+([_]?[A-Z]+)*)$/;
const read_config_from_env = () => {
  const config = { auth: { } };

  for (const env_var in process.env) {
    const matches = env_regex.exec(env_var);
    if (matches && matches[1]) {
      const dest_var_name = matches[1].toLowerCase();
      const var_path = dest_var_name.split('_');
      let value = process.env[env_var];

      if ([ 'false', 'true' ].indexOf(value.toLowerCase()) !== -1) {
        value = (value.toLowerCase() === 'true');
      }

      if (dest_var_name === 'connect') {
        parse_connect(value, config);
      } else if (dest_var_name === 'bind') {
        config[dest_var_name] = value.split(',');
      } else if (var_path[0] === 'auth' && var_path.length === 3) {
        config.auth[var_path[1]] = config.auth[var_path[1]] || { };

        if (var_path[2] === 'id') {
          config.auth[var_path[1]].id = value;
        } else if (var_path[2] === 'secret') {
          config.auth[var_path[1]].secret = value;
        }
      } else if (default_config[dest_var_name] !== undefined) {
        config[dest_var_name] = value;
      }
    }
  }

  return config;
};

const read_config_from_flags = (parsed) => {
  const config = { auth: { } };

  // Dev mode
  if (parsed.dev) {
    config.debug = false;
    config.allow_unauthenticated = true;
    config.allow_anonymous = true;
    config.insecure = true;
    config.start_rethinkdb = true;
    config.auto_create_table = true;
    config.auto_create_index = true;
    config.serve_static = 'dist';
  }

  if (parsed.project !== null) {
    config.project = parsed.project;
  }

  // Simple boolean flags
  const bool_flags = [ 'debug',
                       'insecure',
                       'start_rethinkdb',
                       'auto_create_index',
                       'auto_create_table',
                       'allow_unauthenticated',
                       'allow_anonymous',
                       'auth_redirect' ];

  bool_flags.forEach((key) => {
    if (parsed[key]) {
      config[key] = true;
    }
  });

  // Normalize RethinkDB connection options
  if (parsed.connect) {
    parse_connect(parsed.connect, config);
  }

  if (parsed.serve_static !== null) {
    config.serve_static = parsed.serve_static;
  }

  // Normalize horizon socket options
  if (parsed.port !== null) {
    config.port = parsed.port;
  }
  if (parsed.bind !== null) {
    config.bind = parsed.bind;
  }
  if (config.bind && config.bind.indexOf('all') !== -1) {
    config.bind = [ '0.0.0.0' ];
  }

  // Auth options
  parsed.auth.forEach((auth_options) => {
    const params = auth_options.split(',');
    if (params.length !== 3) {
      throw new Error(`Expected --auth PROVIDER,ID,SECRET, but found "${auth_options}"`);
    }
    config.auth[params[0]] = { id: params[1], secret: params[2] };
  });

  return config;
};

const merge_configs = (old_config, new_config) => {
  if (new_config.start_rethinkdb && new_config.rdb_host) {
    throw new Error('Cannot provide both --start-rethinkdb and --connect.');
  }

  for (const key in new_config) {
    if (key === 'rdb_host') {
      old_config.start_rethinkdb = false;
    }

    if (key === 'auth') {
      for (const provider in new_config.auth) {
        old_config.auth[provider] = old_config.auth[provider] || { };
        for (const field in new_config.auth[provider]) {
          old_config.auth[provider][field] = new_config.auth[provider][field];
        }
      }
    } else {
      old_config[key] = new_config[key];
    }
  }

  return old_config;
};

// Command-line flags have the highest precedence, followed by environment variables,
// then the config file, and finally the default values.
const processConfig = (parsed) => {
  let config;

  config = make_default_config();
  config = merge_configs(config, read_config_from_file(parsed.config));
  config = merge_configs(config, read_config_from_env());
  config = merge_configs(config, read_config_from_flags(parsed));

  return config;
};

const startHorizonServer = (servers, opts) => {
  logger.info('Starting Horizon...');
  return new horizon_server.Server(servers, {
    auto_create_table: opts.auto_create_table,
    auto_create_index: opts.auto_create_index,
    rdb_host: opts.rdb_host,
    rdb_port: opts.rdb_port,
    auth: {
      token_secret: opts.token_secret,
      allow_unauthenticated: opts.allow_unauthenticated,
      allow_anonymous: opts.allow_anonymous,
      success_redirect: opts.auth_redirect,
      failure_redirect: opts.auth_redirect,
    },
  });
};

// Actually serve based on the already validated options
const runCommand = (opts, done) => {
  if (opts.debug) {
    logger.level = 'debug';
  }
  if (opts.project !== null) {
    try {
      // Try to get stats on dir, if successful, change directory to project
      if (fs.statSync(path.join(opts.project, '.hz'))) {
        process.chdir(opts.project);
      }
    } catch (e) {
      console.error('Project specified but no .hz directory was found.');
      console.error(e);
      process.exit(1);
    }
  } else {
    try {
      // Try to get stats on dir, if it doesn't exist, statSync will throw
<<<<<<< HEAD
      fs.statSync('.hz')
=======
      fs.statSync('.hz');
>>>>>>> 37ee2a73
      // Don't need to change directories as we assume we are in a Horizon app dir
    } catch (e) {
      console.error('Project not specified or .hz directory not found.\nTry changing to a project' +
        ' with a .hz directory,\nor specify your project path with the --project option');
      console.error(e);
      process.exit(1);
    }
  }

  let http_servers, hz_instance;

  interrupt.on_interrupt((done) => {
    if (hz_instance) {
      hz_instance.close();
    }
    if (http_servers) {
      http_servers.forEach((serv) => {
        serv.close();
      });
    }
    done();
  });

  return (
    opts.insecure ?
      createInsecureServers(opts) : createSecureServers(opts)
  ).then((servers) => {
    http_servers = servers;
    if (opts.start_rethinkdb) {
      return start_rdb_server().then((rdbOpts) => {
        // Don't need to check for host, always localhost.
        opts.rdb_port = rdbOpts.driverPort;
      });
    }
  }).then(() => {
    hz_instance = startHorizonServer(http_servers, opts);
  }).then(() => {
    if (opts.auth) {
      for (const name in opts.auth) {
        const provider = horizon_server.auth[name];
        if (!provider) {
          throw new Error(`Unrecognized auth provider "${name}"`);
        }
        hz_instance.add_auth_provider(provider,
                                      extend({ path: name }, opts.auth[name]));
      }
    }
  }).catch(done);
};

module.exports = {
  addArguments,
  processConfig,
  runCommand,
};<|MERGE_RESOLUTION|>--- conflicted
+++ resolved
@@ -452,11 +452,7 @@
   } else {
     try {
       // Try to get stats on dir, if it doesn't exist, statSync will throw
-<<<<<<< HEAD
-      fs.statSync('.hz')
-=======
       fs.statSync('.hz');
->>>>>>> 37ee2a73
       // Don't need to change directories as we assume we are in a Horizon app dir
     } catch (e) {
       console.error('Project not specified or .hz directory not found.\nTry changing to a project' +
