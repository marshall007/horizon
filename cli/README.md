# Getting started with the Horizon CLI

<<<<<<< HEAD
First, install horizon from npm:

```
$ npm install -g horizon
```

Now you can initialize a new horizon project:

```
$ hz init example-app
```

This will create a directory with the following files:

```
$ tree -aF example-app/
example-app/
├── dist/
│   └── index.html
├── .hz/
│   └── config.toml
└── src/
```

The `dist` directory is where you should output your static
files. Horizon doesn't have any opinions about what front-end build
system you use, just that the files to serve end up in `dist`. Your
source files would go into `src` but that's just a convention. Horizon
doesn't touch anything in `src`.

If you want, you can `npm init` or `bower init` in the `example-app`
directory to set up dependencies etc.

By default, horizon creates a basic `index.html` to serve so you can
verify everything is working:

```html
<!doctype html>
<html>
  <head>
    <meta charset="UTF-8">
    <script src="/horizon/horizon.js"></script>
    <script>
      var horizon = Horizon();
      horizon.onConnected(function() {
        document.querySelector('h1').innerHTML = 'example-app works!'
      });
    </script>
  </head>
  <body>
   <marquee><h1></h1></marquee>
  </body>
</html>
```
=======
>>>>>>> 14f0426d

Finally, let's start up a Horizon server in dev mode. This will start
a RethinkDB instance, connect to it, and serve our static files from
`example-app/dist`.

```
$ hz serve example-app --dev
warn: Creating insecure HTTP server.
info: Serving static files from dist
info: Listening on 127.0.0.1:8181.
...
info: Metadata synced with server, ready for queries.
```

## Setting up your Horizon Dev Environment

If you are looking to work on Horizon itself, you will want your recent
changes to update your command line client `hz` without having to go back
into each `/client`, `/server`, and `/cli` directory to reinstall. So you
will want to use `npm link` to update this on the fly.

We've included a script at `/test/setupDev.sh` that you can run while
currently in the `/test` directory that will set your `hz` up in your
global npm folder.

Or you can follow these commands which achieve the same result:

```bash
# From the /client directory
npm link

# From the /server directory
npm link ../client
npm link

# From the /cli directory
npm link ../server
npm link ../client
npm link
```

## Horizon CLI `hz` || `horizon`

### `hz init`
Create a horizon app directory, automatically creating a `src` and `dist`
directories within the folder, as well as a `.hz/config.toml` configuration file.

Positional Args | Description
----------------|------------
projectName |  Name of directory to create. Defaults to current directory

### `hz serve`

This serves the directory and supplies all the tooling needed for serving a
Horizon web application.

*Note:* `hz serve` will be configured by options in the following order of
least to highest precedence:

```
<<<<<<< HEAD
environment variables < config file (`.hz/config.toml`) < command-line flags
=======
environment variables < config file (`.hzconfig`) < command-line flags
>>>>>>> 14f0426d
```

##### Available options

Positional Args | Description
----------------|------------
project | Change to this directory before serving

Optional Args| Description
------------|----------------------------------
  --bind HOST         | Local hostname to serve Horizon on (repeatable).
  --port PORT         | Local port to serve horizon on. Defaults to `8181`.
  --connect HOST:PORT | Host and port of the RethinkDB server to connect to. Defaults to localhost:28015
  --key-file PATH     | Path to the key file to use, defaults to `./key.pem`.
  --cert-file PATH    | Path to the cert file to use, defaults to `./cert.pem`.
  --allow-unauthenticated | Whether to allow unauthenticated Horizon connections.
  --debug             | Enable debug logging.
  --insecure          | Serve insecure websockets, ignore `--key-file` and `--cert-file`.
  --start-rethinkdb   | Start up a RethinkDB server in the current directory
  --auto-create-table | Create tables used by requests if they do not exist
  --auto-create-index | Create indexes used by requests if they do not exist
  --serve-static [PATH] | Serve static files from a directory. Defaults to `dist`.
  --dev               | Runs the server in development mode, this sets `--debug`, `--insecure`, `--auto-create-tables`, and `--auto-create-indexes`.

#### Serving securely, generating certs for SSL

There are proper ways to get a certificate registered through a Certificate
Authority, but for the purpose of getting up-and-running as soon as possible,
generate a self-signed certificate.  This command will generate the certificate
using the default options from `openssl`, and should not be used for anything
serious:

```sh
openssl req -x509 -newkey rsa:2048 -keyout horizon-key.pem -out horizon-cert.pem -days 365 -nodes -batch
```

Once a key file and cert file have been obtained, launch the server without the `--insecure`
flag, and provide the files in the `--key-file` and `--cert-file` options.

### `.hz/config.toml` file

<<<<<<< HEAD
One can also configure Horizon with a `.hz/config.toml` [toml](https://github.com/toml-lang/toml) configuration file. Here is an example configuration file below. Note that by default, `hz serve` will look for `.hz/config.toml` (which is created by `hz init`) in the current directory.
=======
One can also configure Horizon with a `.hzconfig` [toml](https://github.com/toml-lang/toml) configuration file. Here is an example configuration file below. Note that by default, `hz serve` will look for `.hzconfig` (which is created by `hz init`) in the current directory.
>>>>>>> 14f0426d

This example shows the current defaults. To change them, you need to remove the `#` from the beginning of the line and change the value. Note that `[ table_name ]` toml table declarations need to also be uncommented in the OAuth configuration at the end of the file.

```toml
# This is a TOML file
###############################################################################
# IP options
# 'bind' controls which local interfaces will be listened on
# 'port' controls which port will be listened on
#------------------------------------------------------------------------------
# bind = [ "localhost" ]
# port = 8181
###############################################################################
# HTTPS Options
# 'insecure' will disable HTTPS and use HTTP instead
# 'key_file' and 'cert_file' are required for serving HTTPS
#------------------------------------------------------------------------------
# insecure = true
# key_file = "key.pem"
# cert_file = "cert.pem"
###############################################################################
# App Options
# 'project' will change to the given directory
# 'serve_static' will serve files from the given directory over HTTP/HTTPS
#------------------------------------------------------------------------------
# project = "horizon"
# serve_static = "dist"
###############################################################################
# Data Options
# WARNING: these should probably not be enabled on a publically accessible
# service.  Tables and indexes are not lightweight objects, and allowing them
# to be created like this could open the service up to denial-of-service
# attacks.
# 'auto_create_table' creates a table when one is needed but does not exist
# 'auto_create_index' creates an index when one is needed but does not exist
#------------------------------------------------------------------------------
# auto_create_table = true
# auto_create_index = true
###############################################################################
# RethinkDB Options
# These options are mutually exclusive
# 'connect' will connect to an existing RethinkDB instance
# 'start_rethinkdb' will run an internal RethinkDB instance
#------------------------------------------------------------------------------
# connect = "localhost:28015"
# start_rethinkdb = false
###############################################################################
# Debug Options
# 'debug' enables debug log statements
#------------------------------------------------------------------------------
# debug = true
###############################################################################
# Authentication Options
# Each auth subsection will add an endpoint for authenticating through the
# specified provider.
# 'token_secret' is the key used to sign jwts
# 'allow_anonymous' issues new accounts to users without an auth provider
# 'allow_unauthenticated' allows connections that are not tied to a user id
# 'auth_redirect' specifies where users will be redirected to after login
#------------------------------------------------------------------------------
token_secret = <Long base64 key automatically generated by hz init>
# allow_anonymous = true
# allow_unauthenticated = true
# auth_redirect = "/"
#
# [auth.facebook]
# id = "000000000000000"
# secret = "00000000000000000000000000000000"
#
# [auth.google]
# id = "00000000000-00000000000000000000000000000000.apps.googleusercontent.com"
# secret = "000000000000000000000000"
#
# [auth.twitter]
# id = "0000000000000000000000000"
# secret = "00000000000000000000000000000000000000000000000000"
#
# [auth.github]
# id = "00000000000000000000"
# secret = "0000000000000000000000000000000000000000"
#
# [auth.twitch]
# id = "0000000000000000000000000000000"
# secret = "0000000000000000000000000000000"<|MERGE_RESOLUTION|>--- conflicted
+++ resolved
@@ -1,102 +1,12 @@
 # Getting started with the Horizon CLI
 
-<<<<<<< HEAD
-First, install horizon from npm:
+To install the hz tool from npm:
 
 ```
 $ npm install -g horizon
 ```
 
-Now you can initialize a new horizon project:
-
-```
-$ hz init example-app
-```
-
-This will create a directory with the following files:
-
-```
-$ tree -aF example-app/
-example-app/
-├── dist/
-│   └── index.html
-├── .hz/
-│   └── config.toml
-└── src/
-```
-
-The `dist` directory is where you should output your static
-files. Horizon doesn't have any opinions about what front-end build
-system you use, just that the files to serve end up in `dist`. Your
-source files would go into `src` but that's just a convention. Horizon
-doesn't touch anything in `src`.
-
-If you want, you can `npm init` or `bower init` in the `example-app`
-directory to set up dependencies etc.
-
-By default, horizon creates a basic `index.html` to serve so you can
-verify everything is working:
-
-```html
-<!doctype html>
-<html>
-  <head>
-    <meta charset="UTF-8">
-    <script src="/horizon/horizon.js"></script>
-    <script>
-      var horizon = Horizon();
-      horizon.onConnected(function() {
-        document.querySelector('h1').innerHTML = 'example-app works!'
-      });
-    </script>
-  </head>
-  <body>
-   <marquee><h1></h1></marquee>
-  </body>
-</html>
-```
-=======
->>>>>>> 14f0426d
-
-Finally, let's start up a Horizon server in dev mode. This will start
-a RethinkDB instance, connect to it, and serve our static files from
-`example-app/dist`.
-
-```
-$ hz serve example-app --dev
-warn: Creating insecure HTTP server.
-info: Serving static files from dist
-info: Listening on 127.0.0.1:8181.
-...
-info: Metadata synced with server, ready for queries.
-```
-
-## Setting up your Horizon Dev Environment
-
-If you are looking to work on Horizon itself, you will want your recent
-changes to update your command line client `hz` without having to go back
-into each `/client`, `/server`, and `/cli` directory to reinstall. So you
-will want to use `npm link` to update this on the fly.
-
-We've included a script at `/test/setupDev.sh` that you can run while
-currently in the `/test` directory that will set your `hz` up in your
-global npm folder.
-
-Or you can follow these commands which achieve the same result:
-
-```bash
-# From the /client directory
-npm link
-
-# From the /server directory
-npm link ../client
-npm link
-
-# From the /cli directory
-npm link ../server
-npm link ../client
-npm link
-```
+For a tutorial learn how to use the cli, see the [getting started guide](/GETTING-STARTED.md).
 
 ## Horizon CLI `hz` || `horizon`
 
@@ -117,11 +27,7 @@
 least to highest precedence:
 
 ```
-<<<<<<< HEAD
 environment variables < config file (`.hz/config.toml`) < command-line flags
-=======
-environment variables < config file (`.hzconfig`) < command-line flags
->>>>>>> 14f0426d
 ```
 
 ##### Available options
@@ -163,11 +69,7 @@
 
 ### `.hz/config.toml` file
 
-<<<<<<< HEAD
 One can also configure Horizon with a `.hz/config.toml` [toml](https://github.com/toml-lang/toml) configuration file. Here is an example configuration file below. Note that by default, `hz serve` will look for `.hz/config.toml` (which is created by `hz init`) in the current directory.
-=======
-One can also configure Horizon with a `.hzconfig` [toml](https://github.com/toml-lang/toml) configuration file. Here is an example configuration file below. Note that by default, `hz serve` will look for `.hzconfig` (which is created by `hz init`) in the current directory.
->>>>>>> 14f0426d
 
 This example shows the current defaults. To change them, you need to remove the `#` from the beginning of the line and change the value. Note that `[ table_name ]` toml table declarations need to also be uncommented in the OAuth configuration at the end of the file.
 
@@ -251,4 +153,32 @@
 #
 # [auth.twitch]
 # id = "0000000000000000000000000000000"
-# secret = "0000000000000000000000000000000"+# secret = "0000000000000000000000000000000"
+
+
+## Setting up your Horizon Dev Environment
+
+If you are looking to work on Horizon itself, you will want your recent
+changes to update your command line client `hz` without having to go back
+into each `/client`, `/server`, and `/cli` directory to reinstall. So you
+will want to use `npm link` to update this on the fly.
+
+We've included a script at `/test/setupDev.sh` that you can run while
+currently in the `/test` directory that will set your `hz` up in your
+global npm folder.
+
+Or you can follow these commands which achieve the same result:
+
+```bash
+# From the /client directory
+npm link
+
+# From the /server directory
+npm link ../client
+npm link
+
+# From the /cli directory
+npm link ../server
+npm link ../client
+npm link
+```