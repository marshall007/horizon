--- conflicted
+++ resolved
@@ -6,11 +6,7 @@
 
 const Joi = require('joi');
 const r = require('rethinkdb');
-<<<<<<< HEAD
-const websocket = require('ws');
 const uuid = require("uuid");
-=======
->>>>>>> d3330e72
 
 class Request {
   constructor(client, raw_request) {
