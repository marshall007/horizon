# Setup
The server requires some setup before it can be used.

## Requirements
The fusion server requires some tools and libraries to be available before it
can run:

 * `node.js` - interpreter to run the fusion server
  * package `ws` - for communicating with fusion clients over websockets
  * package `winston` - for logging in the fusion server
  * package `rethinkdb` - for connecting to a rethinkdb server
 * `openssl` - for generating ssl certificates
 * `rethinkdb` - for running a rethinkdb server

## Launch the server

`node --harmony-destructuring src/main.js --unsecure`
<<<<<<< HEAD
This serves fusion queries on ws://localhost:8181, and connects to the RethinkDB server at localhost:31420.  Run the server with `--help` for a list of available options.
=======
This serves fusion queries on ws://localhost:8181, and connects to the RethinkDB server at localhost:31420.

Available options:
  --bind HOST            local hostname to serve fusion on (repeatable), defaults to localhost
  --port PORT            local port to serve fusion on, defaults to 8181
  --connect HOST:PORT    host and port of the RethinkDB server to connect to, defaults to localhost:28015
  --key-file PATH        path to the key file to use, defaults to ./key.pem
  --cert-file PATH       path to the cert file to use, defaults to ./cert.pem
  --unsecure             serve unsecure websockets, ignore --key-file and --cert-file
>>>>>>> 146975c4

## Generate key files for SSL
There are proper ways to get a certificate registered through a Certificate
Authority, but for the purpose of getting up-and-running as soon as possible,
generate a self-signed certificate.  This command will generate the certificate
using the default options from `openssl`, and should not be used for anything
serious:

`openssl req -x509 -newkey rsa:2048 -keyout key.pem -out cert.pem -days 365 -nodes -batch`

Once a key file and cert file have been obtained, launch the server without the `--unsecure`
flag, and provide the files in the `--key-file` and `--cert-file` options.

## Running tests

In addition to the requirements for the fusion server:
 * `mocha` - for running the test suites

`mocha --harmony-destructuring test`
This runs the suite of tests using ad-hoc instances of RethinkDB, Fusion, and generated SSL certificates.
No preparation should be necessary aside from installing the required programs and modules.

A log file is created, 'fusion_test_*.log', named by the `pid` of the test process.  In addition, the
ad-hoc RethinkDB instance will create a data directory, './rethinkdb_data_test'.  Unless something goes wrong, the RethinkDB data directory should be cleaned up by the tests at exit.<|MERGE_RESOLUTION|>--- conflicted
+++ resolved
@@ -15,9 +15,7 @@
 ## Launch the server
 
 `node --harmony-destructuring src/main.js --unsecure`
-<<<<<<< HEAD
-This serves fusion queries on ws://localhost:8181, and connects to the RethinkDB server at localhost:31420.  Run the server with `--help` for a list of available options.
-=======
+
 This serves fusion queries on ws://localhost:8181, and connects to the RethinkDB server at localhost:31420.
 
 Available options:
@@ -27,7 +25,6 @@
   --key-file PATH        path to the key file to use, defaults to ./key.pem
   --cert-file PATH       path to the cert file to use, defaults to ./cert.pem
   --unsecure             serve unsecure websockets, ignore --key-file and --cert-file
->>>>>>> 146975c4
 
 ## Generate key files for SSL
 There are proper ways to get a certificate registered through a Certificate
