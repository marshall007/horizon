'use strict';

const fusion_protocol = require('../src/schema/fusion_protocol');

const assert = require('assert');

describe('Schema', () => {

  it('protocol - request', (done) => {
    const request = {
      request_id: 1,
      type: 'query',
      options: { }
    };

    var { error, value } = fusion_protocol.request.validate(request);

    assert.ifError(error);
    assert(value);

    done();
  });

  // TODO: all these tests assume failures but don't validate why

  it('protocol - read - find', (done) => {
    const options = {
      collection: 'fusion',
      field_name: 'id',
      selection: {
        type: 'find',
        args: [ 1, 2, 3 ]
      },
      limit: 1,
    };

    var { error } = protocol.read.validate(options);

    assert.ifError(error);

    done();
  });

  it('protocol - read - between', (done) => {
    const options = {
      collection: 'fusion',
      field_name: 'id',
      selection: {
        type: 'between',
        args: [ 1, 2 ]
      },
      limit: 1,
      order: 'descending',
    };

    var { error } = protocol.read.validate(options);

    assert.ifError(error);

    done();
  });

  it('protocol - read - find_one', (done) => {
    const options = {
      collection: 'fusion',
      field_name: 'id',
      selection: {
        type: 'find_one',
        args: [ 1 ]
      },
      limit: 1
    };

<<<<<<< HEAD
    var { error, value } = fusion_protocol.query.validate(options);
=======
    var { error } = protocol.read.validate(options);
>>>>>>> 9a4b5c49

    assert(error);

    done();
  });

});<|MERGE_RESOLUTION|>--- conflicted
+++ resolved
@@ -10,7 +10,7 @@
     const request = {
       request_id: 1,
       type: 'query',
-      options: { }
+      options: { },
     };
 
     var { error, value } = fusion_protocol.request.validate(request);
@@ -34,7 +34,7 @@
       limit: 1,
     };
 
-    var { error } = protocol.read.validate(options);
+    var { error } = fusion_protocol.query.validate(options);
 
     assert.ifError(error);
 
@@ -53,7 +53,7 @@
       order: 'descending',
     };
 
-    var { error } = protocol.read.validate(options);
+    var { error } = fusion_protocol.query.validate(options);
 
     assert.ifError(error);
 
@@ -71,11 +71,7 @@
       limit: 1
     };
 
-<<<<<<< HEAD
-    var { error, value } = fusion_protocol.query.validate(options);
-=======
-    var { error } = protocol.read.validate(options);
->>>>>>> 9a4b5c49
+    var { error } = fusion_protocol.query.validate(options);
 
     assert(error);
 
