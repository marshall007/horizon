<img style="width:100%;" src="/github-banner.png">

# [Horizon](https://horizon.io)

## What is Horizon?

Horizon is an open-source developer platform for building sophisticated realtime
apps. It provides a complete backend that makes it dramatically simpler to
build, deploy, manage, and scale engaging JavaScript web and mobile apps.
Horizon is extensible, integrates with the Node.js stack, and allows building
modern, arbitrarily complex applications.

Horizon is built on top of [RethinkDB](http://www.rethinkdb.com) and consists of
four components:

- [__Horizon server__](/server) -- a middleware server that connects to/is built on
  top of RethinkDB, and exposes a simple API/protocol to front-end
  applications.
- [__Horizon client library__](/client) -- a JavaScript client library that wraps
  Horizon server's protocol in a convenient API for front-end
  developers.
- [__Horizon CLI - `hz`__](/cli) -- a command line tool aiding in scaffolding, development, and deployment
- [__GraphQL support__](https://github.com/rethinkdb/horizon/issues/125) -- the server will have a GraphQL adapter so anyone can get started building React/Relay apps without writing any backend code at the beginning. This will not ship in v1, but we'll follow up with a GraphQL adapter quickly after launch.

The first version of Horizon will expose the following services to
developers:

- __Subscribe__ -- a streaming API for building realtime apps directly from the
  browser without writing any backend code.
- __Auth__ -- an authentication API that connects to common auth providers
  (e.g. Facebook, Google, GitHub).
- __Identity__ -- an API for listing and manipulating user accounts.
- __Permissions__ -- a security model that allows the developer to protect
   data from unauthorized access.

Upcoming versions of Horizon will likely expose the following
additional services:

- __Session management__ -- manage browser session and session
  information.
- __Geolocation__ -- an API that makes it very easy to build
  location-aware apps.
- __Presence__ -- an API for detecting presence information for a given
  user and sharing it with others.
- __Plugins__ -- a system for extending Horizon with user-defined services
  in a consistent, discoverable way.
- __Backend__ -- an API/protocol to integrate custom backend code with
  Horizon server/client-libraries.

## Why Horizon?

While technologies like [RethinkDB](http://www.rethinkdb.com) and
[WebSocket](https://en.wikipedia.org/wiki/WebSocket) make it possible to build
engaging realtime apps, empirically there is still too much friction for most
developers. Building realtime apps now requires understanding and manually
orchestrating multiple systems across the software stack, understanding
distributed stream processing, and learning how to deploy and scale realtime systems. The
learning curve is quite steep, and most of the initial work involves boilerplate
code that is far removed from the primary task of building a realtime app.

Horizon sets out to solve this problem. Developers can start building
apps using their favorite front-end framework using Horizon's APIs
without having to write any backend code.

Since Horizon stores data in RethinkDB, once the app gets sufficiently
complex to need custom business logic on the backend, developers can
incrementally add backend code at any time in the development cycle of
their app.

## Get Involved

We'd love for you to help us build Horizon. If you'd like to be a contributor, 
check out our [Contributing guide](/CONTRIBUTING.md). 

Also, to stay up-to-date on all Horizon related news and the community you should 
definitely [join us on Slack](http://slack.rethinkdb.com), [follow us on Twitter](https://twitter.com/horizonjs),
and join our Horizon mailing list at [Horizon.io](https://horizon.io).

## FAQ

### How do you start Horizon?

This first step is to install the Horizon command line tool. 

```sh
$ npm install -g horizon
```

You can then create the boilerplate with `hz init` and then launch Horizon Server 
and an instance of RethinkDB with `hz serve --dev`.

```sh
$ hz init myapp
$ hz serve myapp --dev
# localhost:8181 has a demo page on it
# Horizon client connections can be made to ws://localhost:8181/horizon
# The horizon client library is served from localhost:8181/horizon/horizon.js
```

Check out the [Getting Started](/GETTING-STARTED.md) guide for a complete walkthrough.

### What does the code look like?

Here is currently what you'd write on the front-end for a simple todo list application:

```js
// Connect to horizon
const horizon = Horizon();
const todoCollection = horizon("todo_items");

const todoApp = document.querySelector('#app')

// Function called when a user adds a todo item in the UI
<<<<<<< HEAD
todoCollection.watch().subscribe( todos => {
=======
todoCollection.watch().forEach( todos => {
>>>>>>> 1ed5060c
  const todoHTML = todos.map(todo =>
    `<div class="todo" id="${todo.id}">
       <input type="checkbox" ${todo.done ? 'checked' : ''}>
       ${todo.text} -- ${todo.date}
     </div>`);
  todoApp.innerHTML = todoHTML.join('');
});
```
***Want to see more?*** Check out [our README for the Horizon client library](https://github.com/rethinkdb/horizon/tree/next/client#horizon-client-library), we have an initial set of docs as well as a expanded getting started guide to get you started with using Horizon.

### How do I get it?

You have two options:

1. `npm install -g horizon` (we try to publish weekly)
1. Move into the `/test` folder here and run `./setupDev.sh` which will install it on your system using this repo.

Refer to the the [CLI README](/cli/README.md) for the most up-to-date public install instructions.

### Where do I start? 

Check out our [Getting Started guide](/GETTING-STARTED.md). If you have more questions, come [join us on Slack](http://slack.rethinkdb.com) in #horizon or feel free to tweet us at [@horizonjs](https://twitter.com/horizonjs).

### How is Horizon different from Firebase?

There are a few major differences:

- Horizon is open-source. You can run it on your laptop, deploy it to
  the cloud, or deploy it to any infrastructure you want.
- Horizon will allow you to build complex enterprise apps, not just
  basic applications with limited functionality. Since Horizon stores
  data in RethinkDB, once your app grows beyond the basic Horizon API,
  you can start adding backend code of arbitrary complexity that has
  complete access to a fully-featured database.
- Since Horizon is built on RethinkDB, we'll be able to expose services
  that are much more sophisticated than simple document sync
  (e.g. realtime analytics, streams on joined tables, etc.)

### How is Horizon different from Meteor?

Horizon has philosophical and technical differences with Meteor that
will result in vastly different developer experiences.

Horizon is a small layer on top of RethinkDB with a narrow,
purpose-built API designed to make it very easy to get started
building realtime apps without backend code. Horizon isn't prescriptive
-- you can use any front-end framework without any
magic/customizations, and once your app outgrows the Horizon API you
can use any backend technology (e.g. Node.js, Python, Ruby) and any
backend framework (e.g. Rails, Express, Koa, etc.)

By contrast, Meteor is a much more prescriptive framework. Horizon is a
reasonably small component that has a very clean separation with the
database and the frontend, while Meteor is a much more monolithic
experience.

Another major difference is architectural -- Meteor uses a LiveQuery
component built by tailing MongoDB's oplog. This approach is
fundamentally limited -- it's impossible to do many operations
efficiently, and even the basic functionality is extremely difficult
to scale.

Horizon is built on RethinkDB, so the LiveQuery functionality is in the
database. This allows for much more sophisticated streaming operations,
and scalability is dramatically simpler because the database has all
the necessary information to allow for a scalable feeds implementation.

### How will Horizon be licensed?

We still have to figure out the exact license, but Horizon will be
fully open-source (we'll probably use MIT or Apache).

<|MERGE_RESOLUTION|>--- conflicted
+++ resolved
@@ -69,10 +69,10 @@
 
 ## Get Involved
 
-We'd love for you to help us build Horizon. If you'd like to be a contributor, 
-check out our [Contributing guide](/CONTRIBUTING.md). 
+We'd love for you to help us build Horizon. If you'd like to be a contributor,
+check out our [Contributing guide](/CONTRIBUTING.md).
 
-Also, to stay up-to-date on all Horizon related news and the community you should 
+Also, to stay up-to-date on all Horizon related news and the community you should
 definitely [join us on Slack](http://slack.rethinkdb.com), [follow us on Twitter](https://twitter.com/horizonjs),
 and join our Horizon mailing list at [Horizon.io](https://horizon.io).
 
@@ -80,13 +80,13 @@
 
 ### How do you start Horizon?
 
-This first step is to install the Horizon command line tool. 
+This first step is to install the Horizon command line tool.
 
 ```sh
 $ npm install -g horizon
 ```
 
-You can then create the boilerplate with `hz init` and then launch Horizon Server 
+You can then create the boilerplate with `hz init` and then launch Horizon Server
 and an instance of RethinkDB with `hz serve --dev`.
 
 ```sh
@@ -111,11 +111,7 @@
 const todoApp = document.querySelector('#app')
 
 // Function called when a user adds a todo item in the UI
-<<<<<<< HEAD
-todoCollection.watch().subscribe( todos => {
-=======
 todoCollection.watch().forEach( todos => {
->>>>>>> 1ed5060c
   const todoHTML = todos.map(todo =>
     `<div class="todo" id="${todo.id}">
        <input type="checkbox" ${todo.done ? 'checked' : ''}>
@@ -135,7 +131,7 @@
 
 Refer to the the [CLI README](/cli/README.md) for the most up-to-date public install instructions.
 
-### Where do I start? 
+### Where do I start?
 
 Check out our [Getting Started guide](/GETTING-STARTED.md). If you have more questions, come [join us on Slack](http://slack.rethinkdb.com) in #horizon or feel free to tweet us at [@horizonjs](https://twitter.com/horizonjs).
 
@@ -186,5 +182,4 @@
 ### How will Horizon be licensed?
 
 We still have to figure out the exact license, but Horizon will be
-fully open-source (we'll probably use MIT or Apache).
-
+fully open-source (we'll probably use MIT or Apache).